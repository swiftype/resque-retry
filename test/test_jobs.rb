--- conflicted
+++ resolved
@@ -35,14 +35,15 @@
   end
 end
 
-<<<<<<< HEAD
 class SleepDelay1SecondJob < RetryDefaultsJob
   @queue = :testing
   @sleep_after_requeue = 1
 
   def self.perform(*args)
     raise if retry_attempt == 0
-=======
+  end
+end
+
 class JobRetryQueue
   extend Resque::Plugins::Retry
   @queue = :testing_retry
@@ -69,7 +70,6 @@
 
   def self.perform(*args)
     raise
->>>>>>> 0e206a6e
   end
 end
 
