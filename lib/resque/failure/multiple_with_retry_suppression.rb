require 'resque/failure/multiple'

module Resque
  module Failure

    # A multiple failure backend, with retry suppression.
    #
    # For example: if you had a job that could retry 5 times, your failure 
    # backends are not notified unless the _final_ retry attempt also fails.
    #
    # Example:
    #
    #   require 'resque-retry'
    #   require 'resque/failure/redis'
    #
    #   Resque::Failure::MultipleWithRetrySuppression.classes = [Resque::Failure::Redis]
    #   Resque::Failure.backend = Resque::Failure::MultipleWithRetrySuppression
    #
    class MultipleWithRetrySuppression < Multiple
      include Resque::Helpers

      # Called when the job fails.
      #
      # If the job will retry, suppress the failure from the other backends.
      # Store the lastest failure information in redis, used by the web
      # interface.
      def save
        if ! (retryable? && retrying?)
          cleanup_retry_failure_log!
          super
        elsif retry_delay > 0
          data = {
            :failed_at => Time.now.strftime("%Y/%m/%d %H:%M:%S"),
            :payload   => payload,
            :exception => exception.class.to_s,
            :error     => exception.to_s,
            :backtrace => Array(exception.backtrace),
            :worker    => worker.to_s,
            :queue     => queue
          }

<<<<<<< HEAD
          # Register cleanup hooks.
          unless klass.respond_to?(:after_perform_retry_failure_cleanup)
            klass.send(:extend, CleanupHooks)
          end

          redis.set(failure_key, Resque.encode(data))
=======
          redis.setex(failure_key, 2*retry_delay, Resque.encode(data))
>>>>>>> 4a485b71
        end
      end

      # Expose this for the hook's use.
      def self.failure_key(retry_key)
        'failure_' + retry_key
      end

      protected
      def klass
        constantize(payload['class'])
      end

      def retry_delay
        klass.retry_delay
      end

      def retry_key
        klass.redis_retry_key(*payload['args'])
      end

      def failure_key
        self.class.failure_key(retry_key)
      end

      def retryable?
        klass.respond_to?(:redis_retry_key)
      rescue NameError
        false
      end

      def retrying?
        redis.exists(retry_key)
      end

      def cleanup_retry_failure_log!
        redis.del(failure_key) if retryable?
      end
    end
  end
end<|MERGE_RESOLUTION|>--- conflicted
+++ resolved
@@ -39,16 +39,7 @@
             :queue     => queue
           }
 
-<<<<<<< HEAD
-          # Register cleanup hooks.
-          unless klass.respond_to?(:after_perform_retry_failure_cleanup)
-            klass.send(:extend, CleanupHooks)
-          end
-
-          redis.set(failure_key, Resque.encode(data))
-=======
           redis.setex(failure_key, 2*retry_delay, Resque.encode(data))
->>>>>>> 4a485b71
         end
       end
 
